--- conflicted
+++ resolved
@@ -89,8 +89,7 @@
     label: string;
     isWinning?: boolean;
     position?: number;
-<<<<<<< HEAD
-=======
+
   };
   /**
    * Frontend-resolved information to keep the UI in sync with the wheel animation.
@@ -102,7 +101,7 @@
     id: string;
     label: string;
     isWinning?: boolean;
->>>>>>> d1ed0643
+
   };
 };
 
@@ -1091,7 +1090,7 @@
           return byLabel;
         }
       }
-<<<<<<< HEAD
+
 
       if (typeof data?.prizeIndex === 'number') {
         const backendIndex = clampIndex(data.prizeIndex);
@@ -1122,75 +1121,13 @@
       typeof resolvedSegment?.position === 'number'
         ? resolvedSegment.position
         : normalizedSlotPosition ?? undefined;
-=======
-
-
-      if (typeof data?.prizeIndex === 'number') {
-        const backendIndex = clampIndex(data.prizeIndex);
-        if (backendIndex >= 0 && backendIndex < safeSegmentsLength) {
-          return backendIndex;
-        }
-      }
-
-      return 0;
-    };
-
-    const resolvedPrizeIndex = clampIndex(findSegmentIndex());
-    const resolvedSegment = safeSegmentsLength > 0 ? segments[resolvedPrizeIndex] ?? null : null;
-
-    console.log('🎯 Prize resolution summary:', {
-      backendPrizeIndex: data?.prizeIndex,
-      backendSlotId: data?.slot?.id,
-      backendSlotLabel: data?.slot?.label,
-      backendSlotPosition: data?.slot?.position,
-      resolvedPrizeIndex,
-      resolvedSegmentId: resolvedSegment?.id,
-      resolvedSegmentLabel: resolvedSegment?.label,
-    });
-
-    const normalizedSlotIdForResult = normalizeId(resolvedSegment?.id) ?? normalizedSlotId ?? '';
-    const normalizedSlotLabelForResult = resolvedSegment?.label ?? (typeof data?.slot?.label === 'string' ? data.slot.label : '');
-    const normalizedSlotPositionForResult =
-      typeof resolvedSegment?.position === 'number'
-        ? resolvedSegment.position
-        : normalizedSlotPosition ?? undefined;
-
-    console.log('🎯 Final prizeIndex to use:', prizeIndexToUse);
-    
-    // Log which segment this prizeIndex corresponds to and keep a reference for UI syncing
-    let resolvedSegment: WheelConfig['segments'][number] | null = null;
-    if (state.wheelConfig.segments && state.wheelConfig.segments.length > prizeIndexToUse) {
-      resolvedSegment = state.wheelConfig.segments[prizeIndexToUse];
-      console.log('🎯 Target segment:', {
-        index: prizeIndexToUse,
-        id: resolvedSegment.id,
-        label: resolvedSegment.label,
-        isWinning: resolvedSegment.isWinning
-      });
-    }
-
-    // 🔥 PRIZE INDEX DEBUG: Enhanced logging for mismatch detection
-    console.log('🎯 PRIZE INDEX DEBUG:', {
-      backendPrizeIndex: data.prizeIndex,
-      backendSlotId: data.slot.id,
-      backendSlotLabel: data.slot.label,
-      frontendSegmentIds: state.wheelConfig.segments.map(s => s.id),
-      frontendSegmentLabels: state.wheelConfig.segments.map(s => s.label),
-      resolvedIndex: prizeIndexToUse,
-      targetSegment: resolvedSegment?.label,
-      isMismatch: data.slot.label !== resolvedSegment?.label
-    });
-
->>>>>>> d1ed0643
+
 
     const normalizedResult: PlayResponse = {
       ...data,
       slot: {
         ...data?.slot,
-<<<<<<< HEAD
-=======
-
->>>>>>> d1ed0643
+
         id: normalizedSlotIdForResult,
         label: normalizedSlotLabelForResult,
         position: normalizedSlotPositionForResult,
@@ -1202,8 +1139,7 @@
             label: resolvedSegment.label,
             isWinning: resolvedSegment.isWinning,
             position: resolvedSegment.position,
-<<<<<<< HEAD
-=======
+
 
         id: resolvedSegment?.id ?? data?.slot?.id ?? '',
         label: resolvedSegment?.label ?? data?.slot?.label ?? '',
@@ -1215,17 +1151,16 @@
             label: resolvedSegment.label,
             isWinning: resolvedSegment.isWinning,
 
->>>>>>> d1ed0643
+
           }
         : undefined,
     };
 
-    dispatch({ type: 'SET_SPIN_RESULT', payload: normalizedResult });
-<<<<<<< HEAD
+//     dispatch({ type: 'SET_SPIN_RESULT', payload: normalizedResult });
+
     dispatch({ type: 'SET_PRIZE_INDEX', payload: resolvedPrizeIndex });
     if (safeSegmentsLength > 0) {
-      setSpinSegmentsSnapshot([...segments]);
-=======
+
 
     dispatch({ type: 'SET_PRIZE_INDEX', payload: resolvedPrizeIndex });
     if (safeSegmentsLength > 0) {
@@ -1236,7 +1171,7 @@
     if (state.wheelConfig.segments && state.wheelConfig.segments.length > 0) {
       setSpinSegmentsSnapshot([...state.wheelConfig.segments]);
 
->>>>>>> d1ed0643
+
     }
     dispatch({ type: 'SET_MUST_SPIN', payload: true });
 
