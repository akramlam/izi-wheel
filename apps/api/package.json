{
  "name": "@iziwheel/api",
  "version": "0.1.0",
  "private": true,
  "scripts": {
    "dev": "nodemon --exec \"ts-node --transpile-only\" src/index.ts",
    "build": "tsc",
    "start": "node dist/index.js",
    "lint": "eslint . --ext .ts",
    "test": "jest",
    "migrate": "prisma migrate dev",
    "db:seed": "prisma db seed",
    "db:init": "node initialize-db.js",
    "prisma:generate": "prisma generate"
  },
  "dependencies": {
    "@iziwheel/common-types": "workspace:*",
    "@prisma/client": "^5.9.1",
    "bcrypt": "^5.1.1",
    "cloudinary": "^1.41.3",
    "cors": "^2.8.5",
<<<<<<< HEAD
    "csv-writer": "^1.6.0",
    "date-fns": "^4.1.0",
=======
    "date-fns": "^3.6.0",
>>>>>>> 3bc6c80e
    "dotenv": "^16.4.1",
    "express": "^4.18.2",
    "express-rate-limit": "^7.1.5",
    "jsonwebtoken": "^9.0.2",
    "nodemailer": "^6.10.1",
    "pg": "^8.15.6",
    "qr-image": "^3.2.0",
    "redis": "^4.6.12",
    "uuid": "^9.0.1",
    "zod": "^3.22.4"
  },
  "devDependencies": {
    "@iziwheel/tsconfig": "workspace:*",
    "@types/bcrypt": "^5.0.2",
    "@types/cors": "^2.8.17",
    "@types/express": "^4.17.21",
    "@types/jest": "^29.5.11",
    "@types/jsonwebtoken": "^9.0.5",
    "@types/node": "^20.11.16",
    "@types/nodemailer": "^6.4.17",
    "@types/qr-image": "^3.2.9",
    "@types/supertest": "^6.0.3",
    "@types/uuid": "^9.0.8",
    "@typescript-eslint/eslint-plugin": "^6.21.0",
    "@typescript-eslint/parser": "^6.21.0",
    "eslint": "^8.57.0",
    "jest": "^29.7.0",
    "nodemon": "^3.0.3",
    "prisma": "^5.9.1",
    "supertest": "^7.1.0",
    "ts-jest": "^29.1.2",
    "ts-node": "^10.9.2",
    "typescript": "^5.3.3"
  },
  "prisma": {
    "seed": "ts-node prisma/seed.ts"
  }
}<|MERGE_RESOLUTION|>--- conflicted
+++ resolved
@@ -19,12 +19,7 @@
     "bcrypt": "^5.1.1",
     "cloudinary": "^1.41.3",
     "cors": "^2.8.5",
-<<<<<<< HEAD
-    "csv-writer": "^1.6.0",
-    "date-fns": "^4.1.0",
-=======
-    "date-fns": "^3.6.0",
->>>>>>> 3bc6c80e
+
     "dotenv": "^16.4.1",
     "express": "^4.18.2",
     "express-rate-limit": "^7.1.5",
