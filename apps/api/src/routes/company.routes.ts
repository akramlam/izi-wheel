import { Router } from 'express';
import { authMiddleware, roleGuard, companyGuard } from '../middlewares/auth.middleware';
import { Role } from '@prisma/client';
import wheelRoutes from './wheel.routes';
import userRoutes from './user.routes';
<<<<<<< HEAD
import { 
=======

import { 
  getCompanyStatistics, 
>>>>>>> 3bc6c80e
  getAllCompanies, 
  updateCompany,
  createCompany,
  deleteCompany
} from '../controllers/company.controller';
<<<<<<< HEAD
import { getCompanyStatistics } from '../controllers/play.controller';
=======
>>>>>>> 3bc6c80e

// Add type annotation for router
const router: Router = Router();

// Apply authentication middleware to all company routes
router.use(authMiddleware);

// Nest wheel routes under company
router.use('/:companyId/wheels', companyGuard, wheelRoutes);
<<<<<<< HEAD

// Nest user routes under company
router.use('/:cid/users', companyGuard, userRoutes);

// Register statistics endpoint
router.get('/:companyId/statistics', companyGuard, getCompanyStatistics);

// Register all companies endpoint (SUPER only)
router.get('/', roleGuard([Role.SUPER]), getAllCompanies);

// Register update company endpoint (SUPER only)
router.put('/:companyId', roleGuard([Role.SUPER]), updateCompany);

// Create company endpoint (SUPER only)
router.post('/', roleGuard([Role.SUPER]), createCompany);

=======

// Nest user routes under company
router.use('/:cid/users', companyGuard, userRoutes);

// Register statistics endpoint
router.get('/:companyId/statistics', companyGuard, getCompanyStatistics);
=======
// Register statistics endpoint
router.get('/:companyId/statistics', getCompanyStatistics);


// Register all companies endpoint (SUPER only)
router.get('/', roleGuard([Role.SUPER]), getAllCompanies);

// Register update company endpoint (SUPER only)
router.put('/:companyId', roleGuard([Role.SUPER]), updateCompany);

// Create company endpoint (SUPER only)
router.post('/', roleGuard([Role.SUPER]), createCompany);

>>>>>>> 3bc6c80e
// Delete company endpoint (SUPER only)
router.delete('/:id', roleGuard([Role.SUPER]), deleteCompany);

export default router; <|MERGE_RESOLUTION|>--- conflicted
+++ resolved
@@ -1,24 +1,14 @@
 import { Router } from 'express';
-import { authMiddleware, roleGuard, companyGuard } from '../middlewares/auth.middleware';
+import { authMiddleware, roleGuard } from '../middlewares/auth.middleware';
 import { Role } from '@prisma/client';
 import wheelRoutes from './wheel.routes';
-import userRoutes from './user.routes';
-<<<<<<< HEAD
-import { 
-=======
-
 import { 
   getCompanyStatistics, 
->>>>>>> 3bc6c80e
   getAllCompanies, 
   updateCompany,
   createCompany,
   deleteCompany
 } from '../controllers/company.controller';
-<<<<<<< HEAD
-import { getCompanyStatistics } from '../controllers/play.controller';
-=======
->>>>>>> 3bc6c80e
 
 // Add type annotation for router
 const router: Router = Router();
@@ -27,14 +17,10 @@
 router.use(authMiddleware);
 
 // Nest wheel routes under company
-router.use('/:companyId/wheels', companyGuard, wheelRoutes);
-<<<<<<< HEAD
-
-// Nest user routes under company
-router.use('/:cid/users', companyGuard, userRoutes);
+router.use('/:companyId/wheels', wheelRoutes);
 
 // Register statistics endpoint
-router.get('/:companyId/statistics', companyGuard, getCompanyStatistics);
+router.get('/:companyId/statistics', getCompanyStatistics);
 
 // Register all companies endpoint (SUPER only)
 router.get('/', roleGuard([Role.SUPER]), getAllCompanies);
@@ -45,28 +31,6 @@
 // Create company endpoint (SUPER only)
 router.post('/', roleGuard([Role.SUPER]), createCompany);
 
-=======
-
-// Nest user routes under company
-router.use('/:cid/users', companyGuard, userRoutes);
-
-// Register statistics endpoint
-router.get('/:companyId/statistics', companyGuard, getCompanyStatistics);
-=======
-// Register statistics endpoint
-router.get('/:companyId/statistics', getCompanyStatistics);
-
-
-// Register all companies endpoint (SUPER only)
-router.get('/', roleGuard([Role.SUPER]), getAllCompanies);
-
-// Register update company endpoint (SUPER only)
-router.put('/:companyId', roleGuard([Role.SUPER]), updateCompany);
-
-// Create company endpoint (SUPER only)
-router.post('/', roleGuard([Role.SUPER]), createCompany);
-
->>>>>>> 3bc6c80e
 // Delete company endpoint (SUPER only)
 router.delete('/:id', roleGuard([Role.SUPER]), deleteCompany);
 
